"""Augment all audios in a directory. Main adapter for the rifs CLI

You may use this outside the CLI as well, but it is recommended to use the
augment_all function directly in the CLI.
"""

import os
import soundfile as sf

from glob import glob
from rifsaugmentation.augmentation import (
    NoiseAugmentation,
    RoomSimulationAugmentation,
    ModifySpeedAugmentation,
)
from rifsaugmentation.utils import load_wav_with_checks


def augment_all(
    source_path: str,
    target_path: str,
    with_room_simulation: bool = False,
    speed: float = 1.0,
    noise_path: str = None,
    recursive=False,
    move_other_files=True,
    verbose=False,
    quiet=False,
):
    """
    Main function. Augment all files in a given folder and deliver to target folder.

    Parameters
    ----------
    source_path: str
        Path to the source data
    target_path: str
        Path on where to deliver data.
    with_room_simulation: bool
        Whether to perform room simulation.
    speed: float
        Speed factor to apply to the audio. 1.0 is normal speed. Optional. Default: 1.0
    noise_path: str
        Path to the noise data. Optional, no noise augmentation is performed.
    recursive: bool
        Whether to recursively search for files in the data_path.
    move_other_files: bool
        Whether to move other files than wav files to the target folder. Default: True
    verbose: bool
        Whether to print verbose output. Default: False
    quiet: bool
        Whether to print no output. Default: False

    Examples
    --------
    >>> !ls data # doctest: +SKIP
    clean  noise
    >>> !ls data/clean # doctest: +SKIP
    1.wav  2.wav 3.wav 4.wav 5.wav
<<<<<<< HEAD
    >>> augment_all("data/clean", "data/augmented_data", with_room_simulation=True, speed=1.1 noise_path="noise") # doctest: +SKIP # noqa: E501
    >>> !ls augmented_data # doctest: +SKIP
    1.wav 2.wav 3.wav 4.wav 5.wav
    """
    filenames = glob(f"{source_path}/*.wav", recursive=recursive)
=======
    >>> augment_all("data/clean", "data/augmented_data", with_room_simulation=True, speed=1.1 noise_path="noise") # doctest: +SKIP # noqa
    >>> !ls augmented_data # doctest: +SKIP
    1.wav 2.wav 3.wav 4.wav 5.wav
    """
    # Find list of all files
    # TODO: Consider how to handle the case when the dataset is not segmented
    filenames = glob(f"{source_path}/**/*.wav", recursive=recursive)
>>>>>>> 7b04ebc9

    if verbose and not quiet:
        print(f"Found {len(filenames)} wav files in {source_path}")
        print(f"Augmenting files and saving to {target_path}")
    os.makedirs(target_path, exist_ok=True)

<<<<<<< HEAD
    kwargs = {
        "mu": 0.25,
        "sd": 0.1,
        "n": 100,
    }

=======
>>>>>>> 7b04ebc9
    augments = []

    if with_room_simulation:
<<<<<<< HEAD
        if verbose and not quiet:
            print("Initializing room simulation augmentation")
        augments.append(RoomSimulationAugmentation(n=100))
    if noise_path:
        if verbose and not quiet:
            print("Initializing noise augmentation")
        augments.append(NoiseAugmentation(noise_path, **kwargs))

    if speed != 1.0:
        if verbose and not quiet:
            print(
                f"Initializing speed modification augmentation with speed factor {speed}"
            )
        augments.append(ModifySpeedAugmentation(speed))
=======
        augments.append(RoomSimulationAugmentation(n=100))
    if noise_path:
        augments.append(NoiseAugmentation(noise_path, mu=0.25, sd=0.1))
    # TODO: Add other augmentations down the line
    augments.append(ModifySpeedAugmentation(speed))
>>>>>>> 7b04ebc9

    for filename in filenames:
        audio_array, sr = load_wav_with_checks(filename)

        for augmentation in augments:
            audio_array = augmentation(audio_array)

<<<<<<< HEAD
        target = os.path.join(target_path, os.path.relpath(filename, source_path))

        if verbose and not quiet:
            print(f"Saving {filename} to {target}")

        sf.write(
            target,
=======
        trg = os.path.join(target_path, filename.replace(source_path + "/", ""))
        os.makedirs(os.path.dirname(trg), exist_ok=True)
        # Save to target destination
        sf.write(
            trg,
>>>>>>> 7b04ebc9
            audio_array,
            sr,
        )

    if move_other_files:
        other_files = list(
            set(glob(f"{source_path}/**", recursive=recursive)) - set(filenames)
        )
        if verbose and not quiet:
            print(f"Found {len(other_files)} other files in {source_path}")
            print(other_files)

        for filename in other_files:
            target = os.path.join(target_path, os.path.relpath(filename, source_path))
            if verbose and not quiet:
                print(f"Moving {filename} to {target}")
            os.copy(filename, target)<|MERGE_RESOLUTION|>--- conflicted
+++ resolved
@@ -24,6 +24,7 @@
     noise_path: str = None,
     recursive=False,
     move_other_files=True,
+    skip_audio_folder=False,
     verbose=False,
     quiet=False,
 ):
@@ -46,6 +47,8 @@
         Whether to recursively search for files in the data_path.
     move_other_files: bool
         Whether to move other files than wav files to the target folder. Default: True
+    skip_audio_folder: bool
+        Whether to skip the audio folder in the target folder. Default: False
     verbose: bool
         Whether to print verbose output. Default: False
     quiet: bool
@@ -57,40 +60,33 @@
     clean  noise
     >>> !ls data/clean # doctest: +SKIP
     1.wav  2.wav 3.wav 4.wav 5.wav
-<<<<<<< HEAD
     >>> augment_all("data/clean", "data/augmented_data", with_room_simulation=True, speed=1.1 noise_path="noise") # doctest: +SKIP # noqa: E501
     >>> !ls augmented_data # doctest: +SKIP
     1.wav 2.wav 3.wav 4.wav 5.wav
     """
-    filenames = glob(f"{source_path}/*.wav", recursive=recursive)
-=======
-    >>> augment_all("data/clean", "data/augmented_data", with_room_simulation=True, speed=1.1 noise_path="noise") # doctest: +SKIP # noqa
-    >>> !ls augmented_data # doctest: +SKIP
-    1.wav 2.wav 3.wav 4.wav 5.wav
-    """
-    # Find list of all files
-    # TODO: Consider how to handle the case when the dataset is not segmented
     filenames = glob(f"{source_path}/**/*.wav", recursive=recursive)
->>>>>>> 7b04ebc9
+
+    if skip_audio_folder:
+        if verbose and not quiet:
+            print("Skipping 'audio' folder")
+        audio_files = glob(f"{source_path}/audio/**/.wav", recursive=recursive)
+        filenames = list(set(filenames) - set(audio_files))
+    else:
+        audio_files = set()
 
     if verbose and not quiet:
         print(f"Found {len(filenames)} wav files in {source_path}")
         print(f"Augmenting files and saving to {target_path}")
     os.makedirs(target_path, exist_ok=True)
 
-<<<<<<< HEAD
     kwargs = {
         "mu": 0.25,
         "sd": 0.1,
-        "n": 100,
     }
 
-=======
->>>>>>> 7b04ebc9
     augments = []
 
     if with_room_simulation:
-<<<<<<< HEAD
         if verbose and not quiet:
             print("Initializing room simulation augmentation")
         augments.append(RoomSimulationAugmentation(n=100))
@@ -98,50 +94,41 @@
         if verbose and not quiet:
             print("Initializing noise augmentation")
         augments.append(NoiseAugmentation(noise_path, **kwargs))
-
     if speed != 1.0:
         if verbose and not quiet:
             print(
                 f"Initializing speed modification augmentation with speed factor {speed}"
             )
         augments.append(ModifySpeedAugmentation(speed))
-=======
-        augments.append(RoomSimulationAugmentation(n=100))
-    if noise_path:
-        augments.append(NoiseAugmentation(noise_path, mu=0.25, sd=0.1))
-    # TODO: Add other augmentations down the line
-    augments.append(ModifySpeedAugmentation(speed))
->>>>>>> 7b04ebc9
 
     for filename in filenames:
+        if verbose and not quiet:
+            print(f"Loading '{filename}'")
         audio_array, sr = load_wav_with_checks(filename)
 
+        if verbose and not quiet:
+            print(f"Augmenting '{filename}'")
         for augmentation in augments:
             audio_array = augmentation(audio_array)
 
-<<<<<<< HEAD
         target = os.path.join(target_path, os.path.relpath(filename, source_path))
 
         if verbose and not quiet:
             print(f"Saving {filename} to {target}")
 
+        os.makedirs(os.path.dirname(target), exist_ok=True)
         sf.write(
             target,
-=======
-        trg = os.path.join(target_path, filename.replace(source_path + "/", ""))
-        os.makedirs(os.path.dirname(trg), exist_ok=True)
-        # Save to target destination
-        sf.write(
-            trg,
->>>>>>> 7b04ebc9
             audio_array,
             sr,
         )
 
     if move_other_files:
         other_files = list(
-            set(glob(f"{source_path}/**", recursive=recursive)) - set(filenames)
+            (set(glob(f"{source_path}/**", recursive=recursive)) - set(audio_files))
+            - set(filenames)
         )
+
         if verbose and not quiet:
             print(f"Found {len(other_files)} other files in {source_path}")
             print(other_files)
